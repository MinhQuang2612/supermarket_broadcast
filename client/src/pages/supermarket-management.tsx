--- conflicted
+++ resolved
@@ -739,23 +739,6 @@
                   );
                 },
               },
-<<<<<<< HEAD
-              // {
-              //   header: "Chương trình",
-              //   accessorKey: "currentProgram",
-              //   sortable: true,
-              //   cell: ({ row }) => {
-              //     const program = row.getValue("currentProgram") as string | undefined;
-                  
-              //     return (
-              //       <div className="text-sm text-neutral-dark">
-              //         {program || "—"}
-              //       </div>
-              //     );
-              //   },
-              // },
-=======
->>>>>>> c69c0cfa
               {
                 header: "Loại siêu thị",
                 accessorKey: "supermarketTypeId",
